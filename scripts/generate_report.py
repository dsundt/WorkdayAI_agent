--- conflicted
+++ resolved
@@ -26,10 +26,7 @@
 # Preserve model-provided HTML only when explicitly requested; default to rewriting
 # links so published pages/emails always use launchable URLs.
 PRESERVE_MODEL_HTML = os.environ.get("PRESERVE_MODEL_HTML", "0").strip() == "1"
-<<<<<<< HEAD
 OPENAI_REQUIRE_LIVE = os.environ.get("OPENAI_REQUIRE_LIVE", "0").strip() == "1"
-=======
->>>>>>> f51ef34b
 EMAIL_FROM = os.environ.get("EMAIL_FROM", "").strip()
 EMAIL_TO = os.environ.get("EMAIL_TO", "").strip()
 GMAIL_USERNAME = os.environ.get("GMAIL_USERNAME", "").strip()
@@ -578,7 +575,6 @@
     if s.startswith(("http://", "https://", "mailto:", "tel:", "#")):
         return _percent_encode_url(s)
 
-<<<<<<< HEAD
     # Leading slash without domain: leave relative paths untouched so humans can
     # see the model output, but percent-encode unsafe characters.
     if s.startswith("/"):
@@ -586,24 +582,6 @@
 
     # Anything else that lacks a scheme: keep the original text rather than
     # forcing a "#" anchor so operators can see and diagnose the value.
-=======
-    # If we have a site base URL, absolutize root-relative and relative paths
-    site_base = _get_site_base_url()
-    if site_base:
-        try:
-            # urljoin handles both root-relative ("/foo") and relative ("bar")
-            absolute = urljoin(site_base, s)
-            # If the join still produced a relative path (unlikely), fall back to '#'
-            if not absolute.startswith(("http://", "https://")):
-                return "#"
-            return _percent_encode_url(absolute)
-        except Exception:
-            # Safety fallback to '#'
-            return "#"
-
-    # Without a known base, leave the relative value unchanged (safer than '#')
-    # Email clients may not resolve it, but do not hide the intent.
->>>>>>> f51ef34b
     return _percent_encode_url(s)
 
 
@@ -1180,27 +1158,7 @@
             f"<strong>Endpoint:</strong> {html_lib.escape(str(debug_endpoint))} &nbsp; "
             f"<strong>Model:</strong> {html_lib.escape(str(debug_model))}</p>"
         )
-<<<<<<< HEAD
         html = html + meta + "".join(debug_sections)
-=======
-        html = html + debug_html
-
-    # Append links to on-disk debug artifacts for easy inspection
-    try:
-        ts = str(payload.get("run_date") or TODAY_ET)
-        artifacts: list[str] = []
-        artifacts.append(
-            f'<li><a href="debug/{run_type}-{ts}-payload.json" target="_blank" rel="noopener noreferrer">Model payload JSON</a></li>'
-        )
-        if str(debug_endpoint) != "stub":
-            artifacts.append(
-                f'<li><a href="debug/{run_type}-{ts}-raw-http.json" target="_blank" rel="noopener noreferrer">Raw HTTP JSON</a></li>'
-            )
-        if artifacts:
-            html = html + ("<h3>Debug artifacts</h3><ul>" + "".join(artifacts) + "</ul>")
-    except Exception:
-        pass
->>>>>>> f51ef34b
     wrapper = (
         "<!DOCTYPE html><html><head><meta charset='utf-8'>"
         "<meta name='viewport' content='width=device-width,initial-scale=1'>"
